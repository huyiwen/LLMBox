--- conflicted
+++ resolved
@@ -10,14 +10,7 @@
     evaluation_type = "ranking"
     metric = "accuracy"
 
-<<<<<<< HEAD
-    def __init__(self, args, model):
-        super().__init__(args, model)
-
     def answer_cleansing(self, results):
-=======
-    def calculate_metric(self, results):
->>>>>>> 80dc2c0a
         labels = []
         st = 0
         results = np.array([result / length for result, length in results])
