import os
from logging import getLogger
from os.path import abspath
from typing import Dict, Optional, Tuple, Union, Literal
from pprint import pformat

import datasets as d
import numpy as np
import torch

from ..utils import DatasetArguments, NotImplementedField
from ..model.model import Model

logger = getLogger(__name__)


class Dataset(torch.utils.data.Dataset):
    r"""The base class representing a dataset for a specific task.

    Class Attributes:
        - `name (str)`: The name of this dataset.
        instruction (str): Dataset-specific instruction for this task.
        - `metric (str)`: The metric used for evaluation.
        - `evaluation_type (Literal['ranking', 'generation'])`: The type of evaluation for the dataset.
        - `evaluation_set (str)`: The evaluation split of the dataset. Evaluation data will be automatically loaded.
        - `example_set (Optional[str])`: The example split of the dataset. Example data will be automatically loaded if this is not None.
        - `load_args (Union[Tuple[str], Tuple[str, str]])`: Arguments for loading the dataset with huggingface `load_dataset`.

    Attributes:
        - `args (DatasetArguments)`: The arguments for the dataset.
        - `model (Model)`: The model used for the dataset.
        - `tokenizer (Tokenizer)`: The tokenizer used for the dataset.
        - `num_shots (int)`: The number of few-shot examples to construct.
        - `max_example_tokens (int)`: The maximum number of tokens allowed for the few-shot examples.
        - `examples (str)`: The constructed demonstration text.
        - `evaluation_data (List[Dict])`: The loaded evaluation data.
        - `example_data (List[Dict])`: The loaded example data.
        - `evaluation_instances (List[str])`: The final formatted instances for evaluation.
        - `option_nums (List[int])`: The number of options for each evaluation instance.
    """

    name: str = NotImplementedField
    r"""The name of this dataset. Should be identical to the file name."""

    instruction: str = NotImplementedField
    r"""Dataset-specific instruction for the task."""

    metric: str = NotImplementedField
    r"""The metric used for evaluation."""

    evaluation_type: Literal['ranking', 'generation'] = NotImplementedField
    r"""The type of evaluation for the dataset."""

    evaluation_set: str = NotImplementedField
    r"""The evaluation split of dataset. Evaluation data will be automatically loaded."""

    example_set: Optional[str] = NotImplementedField
    r"""The example split of dataset. Example data will be automatically loaded if this is not None."""

    load_args: Union[Tuple[str], Tuple[str, str]] = NotImplementedField
    r"""Arguments for loading the dataset with huggingface `load_dataset`.

    Supported formats:
        - `(dataset_name,)`: If the dataset supports specifying subset name from command line, or only has one subset. E.g., `('race',)` and `('hendrycks/competition_math',)` respectively.
        - `(dataset_name, subset_name)`: If the dataset itself is a subset of a dataset collection. E.g., `('super_glue', 'copa')`.
    """

    def __init__(self, args: DatasetArguments, model: Model, subset_name: Optional[str] = None):
        r"""This should be called by the subclass.

        Args:
            - `args (DatasetArguments)`: The arguments for the dataset.
            - `model (Model)`: Our class for model.
            - `subset_name (Optional[str])`: The subset name of the dataset. Used when loading raw dataset from huggingface.
        """
        super().__init__()
        self.args = args

        self._load_raw_dataset(
            dataset_path=args.dataset_path,
            subset_name=subset_name,
            evaluation_set=args.evaluation_set or self.evaluation_set,
            example_set=args.example_set or self.example_set,
        )

        self.model = model
        self.tokenizer = model.tokenizer

        self.num_shots = args.num_shots
        self.max_example_tokens = args.max_example_tokens
        self.examples = self.construct_examples()
        self.construct_instances()

<<<<<<< HEAD
    def _load_raw_dataset(self, dataset_path, subset_name, evaluation_set, example_set):
        r"""Load the raw dataset from huggingface or local path."""
        logger.debug(
            f"Loading raw dataset `{self.name}:{subset_name}`" + (f" from `{dataset_path}`" if dataset_path else "") +
            f" with evaluation set `{evaluation_set}`" + (f" and example set `{example_set}`" if example_set else "")
        )
        if len(self.load_args) == 1:
            load_args = self.load_args + (subset_name,)
        else:
            load_args = self.load_args
=======
    def _load_raw_dataset(
        self,
        dataset_path: Optional[str],
        subset_name: Optional[str],
        evaluation_set: str,
        example_set: Optional[str],
    ):
        r"""Load the raw dataset from huggingface or local path into `self.evaluation_data` and `self.example_data`. If `dataset_path` is not None, the dataset will be loaded from the given local path."""
>>>>>>> 07ac4ce7

        msg = f"Loading raw dataset `{self.name}:{subset_name}`"
        if dataset_path is not None:
            loadders = []
            dataset_path = abspath(dataset_path)
            msg += f" from local path `{dataset_path}`"
            if os.path.exists(dataset_path + "/dataset_infos.json"):
                loadders.append(lambda s: d.load_dataset(dataset_path, self.name, split=s))
                loadders.append(lambda s: d.load_dataset(dataset_path, subset_name, split=s))
            elif os.path.exists(dataset_path + "/dataset_dict.json"):
                loadders.append(lambda s: d.load_from_disk(dataset_path)[s])
            elif isinstance(subset_name, str) and os.path.exists(f"{dataset_path}/{subset_name}/dataset_dict.json"):
                loadders.append(lambda s: d.load_from_disk(dataset_path + "/" + subset_name)[s])
        else:
            if len(self.load_args) == 1 and isinstance(subset_name, str):
                load_args = self.load_args + (subset_name,)
            elif isinstance(subset_name, str):
                raise ValueError(
                    f"Failed to specify {subset_name} subset since dataset `{self.name}` already has defined one to load ({', '.join(self.load_args)}). Please use `{self.name}`."
                )
            else:
                load_args = self.load_args
            msg += f" from huggingface ({', '.join(load_args)})"
            loadders = [lambda s: d.load_dataset(*load_args, split=s)]

        logger.debug(
            msg + f" with evaluation set `{evaluation_set}`" +
            (f" and example set `{example_set}`" if example_set else "")
        )

        for fn in loadders:
            try:
                self.evaluation_data = list(fn(evaluation_set))
                self.example_data = list(fn(example_set)) if example_set else []
                logger.info(
                    f"Evaluation data with {len(self.evaluation_data)} instances:\n{pformat(self.evaluation_data[0])}"
                )
                return
            except KeyError as e:
                raise ValueError(f'Unknown split "{e}" of dataset "{self.name}"')
            except ValueError as e:
                # catch unknown split error raise from load_dataset
                if "Unknown split" in str(e):
                    raise e
            except Exception as e:
                # continue to try other loaders
                logger.info(f"{e.__class__.__name__} when loading dataset: {e}")

        raise ValueError("Failed to load" + msg[7:])

    def __len__(self):
        return len(self.evaluation_instances)

    def __getitem__(self, idx):
        return self.evaluation_instances[idx]

    @property
    def references(self):
        r"""Get the references for `evaluation_data`.

        Returns:
            List[str]: The list of ground-truth answers.
        """
        raise NotImplementedError(f"{self.name} dataset must implement the `references` property.")

    def format_instance(self, instance):
        r"""Format the dataset instance into task source text, target text, and options (for ranking).

        Args:
            instance (Dict): an instance dict of multiple key-value pairs.

        Returns:
            Dict: A dictionary containing the formatted instance.
                source (str): The source text.
                target (str): The target text.
                options (List[str], optional): The options for ranking.
        """
        raise NotImplementedError(f"{self.name} dataset must implement the `format_instance` function.")

    def format_instruction_and_examples(self, source, target=""):
        r"""Format one instance with the instruction and demonstration.

        Args:
            source (str): the pre-formatted source text.
            target (str, optional): the pre-formatted target text (default to "".

        Returns:
            Union[str, Tuple(str, str)]: The final formatted instance.
        """
        # TODO: instruction template
        # TODO: ICL

        if self.model.type == 'base':
            source = self.examples + source
        elif self.model.type == 'instruction':
            source = self.instruction + "\n\n" + self.examples + source

        if target:
            return source, target
        else:
            return source

    def construct_examples(self, instance=None) -> str:
        r"""Format one instance with the instruction and demonstration.

        Args:
            instance (Dict): a pre-formatted evaluation instance.

        Returns:
            str: The constructed demonstration text.
        """
        if self.num_shots == 0:
            return ""
        elif len(self.example_data) == 0:
            raise ValueError(
                f"Receive num_shots={self.num_shots}, but cannot construct examples for dataset {self.name} without example data."
            )

        # selection algorithm
        # TODO: ICL
        indice = np.random.choice(len(self.example_data), self.args.num_shots)

        # TODO: tokenizer efficiency
        # construct few-shot examples
        example_text = ""
        example_token_nums = 0
        for index in indice:
            example = self.format_instance(self.example_data[index])
            cur_example_text = self.args.instance_format.format_map(example) + "\n\n"
            cur_token_num = len(self.tokenizer.encode(cur_example_text))
            if cur_token_num + example_token_nums <= self.max_example_tokens:
                example_text += cur_example_text
                example_token_nums += cur_token_num

        logger.info("Few-shot examples:\n" + pformat(example_text))
        return example_text

    def construct_instances(self):
        r"""Construct and format all the instances of `evaluation_data`.

        Returns:
            List[str]: The list of final formatted instances.
        """
        self.evaluation_instances = []
        self.option_nums = []
        for instance in self.evaluation_data:
            formatted_instance = self.format_instance(instance)
            if self.evaluation_type == "ranking":
                options = [
                    self.format_instruction_and_examples(formatted_instance["source"], option)
                    for option in formatted_instance['options']
                ]
                self.evaluation_instances.extend(options)
                self.option_nums.append(len(options))
            elif self.evaluation_type == "generation":
                self.evaluation_instances.append(self.format_instruction_and_examples(formatted_instance["source"]))

    def calculate_metric(self, predictions) -> Dict[str, float]:
        r"""Calculate the metric score betwwen `predictions` and `references`.

        Args:
            predictions (List[str]): The predicted answers.

        Returns:
            Dict[str, float]: The metric results.
        """
        raise NotImplementedError(f"{self.name} dataset must implement the `calcuate_metric` function.")


class DatasetCollection(torch.utils.data.Dataset):

    def __init__(self, datasets: Dict[str, Dataset]):
        super().__init__()
        self._subset_names = list(datasets.keys())
        self._datasets = list(datasets.values())
        self._cur_idx = 0

    @property
    def name(self) -> str:
        return self._datasets[0].name

    def __len__(self):
        return sum(len(d) for d in self._datasets)

    def __getitem__(self, idx):
        if idx > self.__len__():
            raise IndexError(f"Index {idx} out of range")
        self._cur_idx = 0
        while idx >= len(self._datasets[self._cur_idx]):
            idx -= len(self._datasets[self._cur_idx])
            self._cur_idx += 1
        return self._datasets[self._cur_idx][idx]

    def __iter__(self):
        for self._cur_idx, d in enumerate(self._datasets):
            yield from d.__iter__()

    def __getattr__(self, attr):
        return getattr(self._datasets[self._cur_idx], attr)

    def calculate_metric(self, predictions) -> Dict[str, Dict[str, float]]:
        results = dict()
        cur_len = 0
        for s, d in zip(self._subset_names, self._datasets):
            results[d.name + ":" + s] = d.calculate_metric(predictions[cur_len:cur_len + len(d)])
            cur_len += len(d)
        return results

    def __repr__(self):
        return f"DatasetCollection({self._datasets})"<|MERGE_RESOLUTION|>--- conflicted
+++ resolved
@@ -91,18 +91,6 @@
         self.examples = self.construct_examples()
         self.construct_instances()
 
-<<<<<<< HEAD
-    def _load_raw_dataset(self, dataset_path, subset_name, evaluation_set, example_set):
-        r"""Load the raw dataset from huggingface or local path."""
-        logger.debug(
-            f"Loading raw dataset `{self.name}:{subset_name}`" + (f" from `{dataset_path}`" if dataset_path else "") +
-            f" with evaluation set `{evaluation_set}`" + (f" and example set `{example_set}`" if example_set else "")
-        )
-        if len(self.load_args) == 1:
-            load_args = self.load_args + (subset_name,)
-        else:
-            load_args = self.load_args
-=======
     def _load_raw_dataset(
         self,
         dataset_path: Optional[str],
@@ -111,7 +99,6 @@
         example_set: Optional[str],
     ):
         r"""Load the raw dataset from huggingface or local path into `self.evaluation_data` and `self.example_data`. If `dataset_path` is not None, the dataset will be loaded from the given local path."""
->>>>>>> 07ac4ce7
 
         msg = f"Loading raw dataset `{self.name}:{subset_name}`"
         if dataset_path is not None:
