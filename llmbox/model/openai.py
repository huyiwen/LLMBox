--- conflicted
+++ resolved
@@ -42,21 +42,11 @@
 
     def set_generation_args(self, **kwargs):
         r"""Set the configurations for open-ended generation. This is useful because different datasets may have different requirements for generation."""
-<<<<<<< HEAD
-        # kwargs = kwargs.update(self.args)
-        generation_kwargs = {
-            key: kwargs.get(key)
-            for key in ['temperature', 'best_of', 'frequency_penalty', 'presence_penalty', 'top_p', 'seed']
-            if kwargs.get(key, None) is not None
-        }
-        generation_kwargs['max_tokens'] = self.max_tokens
-=======
         generation_kwargs = {}
         for key in ['temperature', 'top_p', 'max_tokens', 'best_of', 'frequency_penalty', 'presence_penalty', 'seed']:
             value = getattr(self.args, key, None) or kwargs.get(key, None)
             if value:
                 generation_kwargs[key] = value
->>>>>>> 5a3f1cd7
         self.generation_kwargs = generation_kwargs
 
     def get_ppl(self, batch):
