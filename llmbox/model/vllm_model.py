--- conflicted
+++ resolved
@@ -58,11 +58,8 @@
             model=args.model_name_or_path,
             tokenizer=args.tokenizer_name_or_path,
             tensor_parallel_size=torch.cuda.device_count(),
-<<<<<<< HEAD
+            quantization="gptq" if args.gptq else None,
             **llm_kwargs,
-=======
-            quantization="gptq" if args.gptq else None
->>>>>>> 53044a50
         )
         self.tokenizer = self.model.get_tokenizer()
         self.tokenizer.truncation_side = "left"
